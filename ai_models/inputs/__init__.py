# (C) Copyright 2023 European Centre for Medium-Range Weather Forecasts.
# This software is licensed under the terms of the Apache Licence Version 2.0
# which can be obtained at http://www.apache.org/licenses/LICENSE-2.0.
# In applying this licence, ECMWF does not waive the privileges and immunities
# granted to it by virtue of its status as an intergovernmental organisation
# nor does it submit to any jurisdiction.

import logging
from functools import cached_property

import earthkit.data as ekd

LOG = logging.getLogger(__name__)


class RequestBasedInput:
    def __init__(self, owner, **kwargs):
        self.owner = owner

    def _patch(self, **kargs):
        r = dict(**kargs)
        self.owner.patch_retrieve_request(r)
        return r

    @cached_property
    def fields_sfc(self):
        LOG.info(f"Loading surface fields from {self.WHERE}")

        return ekd.from_source(
            "multi",
            [
                self.sfc_load_source(
                    **self._patch(
                        date=date,
                        time=time,
                        param=self.owner.param_sfc,
                        grid=self.owner.grid,
                        area=self.owner.area,
                        **self.owner.retrieve,
                    )
                )
                for date, time in self.owner.datetimes()
            ],
        )

    @cached_property
    def fields_pl(self):
        LOG.info(f"Loading pressure fields from {self.WHERE}")
        param, level = self.owner.param_level_pl
        return ekd.from_source(
            "multi",
            [
                self.pl_load_source(
                    **self._patch(
                        date=date,
                        time=time,
                        param=param,
                        level=level,
                        grid=self.owner.grid,
                        area=self.owner.area,
                    )
                )
                for date, time in self.owner.datetimes()
            ],
        )

    @cached_property
    def all_fields(self):
        return self.fields_sfc + self.fields_pl


class MarsInput(RequestBasedInput):
    WHERE = "MARS"

    def __init__(self, owner, **kwargs):
        self.owner = owner

    def pl_load_source(self, **kwargs):
        kwargs["levtype"] = "pl"
        logging.debug("load source mars %s", kwargs)
        return ekd.from_source("mars", kwargs)

    def sfc_load_source(self, **kwargs):
        kwargs["levtype"] = "sfc"
        logging.debug("load source mars %s", kwargs)
        return ekd.from_source("mars", kwargs)


class CdsInput(RequestBasedInput):
    WHERE = "CDS"

    def pl_load_source(self, **kwargs):
<<<<<<< HEAD
        return ekd.from_source("cds", "reanalysis-era5-pressure-levels", kwargs)

    def sfc_load_source(self, **kwargs):
        return ekd.from_source("cds", "reanalysis-era5-single-levels", kwargs)
=======
        kwargs["product_type"] = "reanalysis"
        return cml.load_source("cds", "reanalysis-era5-pressure-levels", kwargs)

    def sfc_load_source(self, **kwargs):
        kwargs["product_type"] = "reanalysis"
        return cml.load_source("cds", "reanalysis-era5-single-levels", kwargs)
>>>>>>> 51d388c9


class FileInput:
    def __init__(self, owner, file, **kwargs):
        self.file = file
        self.owner = owner

    @cached_property
    def fields_sfc(self):
        return ekd.from_source("file", self.file).sel(levtype="sfc")

    @cached_property
    def fields_pl(self):
        return ekd.from_source("file", self.file).sel(levtype="pl")

    @cached_property
    def all_fields(self):
        return ekd.from_source("file", self.file)


<<<<<<< HEAD
class FileOutput:
    def __init__(self, owner, path, metadata, **kwargs):
        self._first = True
        metadata.setdefault("expver", owner.expver)
        metadata.setdefault("class", "ml")

        LOG.info("Writting results to %s.", path)
        self.path = path
        self.owner = owner
        self.output = ekd.new_grib_output(
            path,
            split_output=True,
            edition=2,
            **metadata,
        )

    def write(self, *args, **kwargs):
        return self.output.write(*args, **kwargs)


class NoneOutput:
    def __init__(self, *args, **kwargs):
        LOG.info("Results will not be written.")

    def write(self, *args, **kwargs):
        pass


=======
>>>>>>> 51d388c9
INPUTS = dict(
    mars=MarsInput,
    file=FileInput,
    cds=CdsInput,
)


def get_input(name, *args, **kwargs):
    return INPUTS[name](*args, **kwargs)


def available_inputs():
    return sorted(INPUTS.keys())<|MERGE_RESOLUTION|>--- conflicted
+++ resolved
@@ -90,19 +90,12 @@
     WHERE = "CDS"
 
     def pl_load_source(self, **kwargs):
-<<<<<<< HEAD
+        kwargs["product_type"] = "reanalysis"
         return ekd.from_source("cds", "reanalysis-era5-pressure-levels", kwargs)
 
     def sfc_load_source(self, **kwargs):
+        kwargs["product_type"] = "reanalysis"
         return ekd.from_source("cds", "reanalysis-era5-single-levels", kwargs)
-=======
-        kwargs["product_type"] = "reanalysis"
-        return cml.load_source("cds", "reanalysis-era5-pressure-levels", kwargs)
-
-    def sfc_load_source(self, **kwargs):
-        kwargs["product_type"] = "reanalysis"
-        return cml.load_source("cds", "reanalysis-era5-single-levels", kwargs)
->>>>>>> 51d388c9
 
 
 class FileInput:
@@ -123,37 +116,6 @@
         return ekd.from_source("file", self.file)
 
 
-<<<<<<< HEAD
-class FileOutput:
-    def __init__(self, owner, path, metadata, **kwargs):
-        self._first = True
-        metadata.setdefault("expver", owner.expver)
-        metadata.setdefault("class", "ml")
-
-        LOG.info("Writting results to %s.", path)
-        self.path = path
-        self.owner = owner
-        self.output = ekd.new_grib_output(
-            path,
-            split_output=True,
-            edition=2,
-            **metadata,
-        )
-
-    def write(self, *args, **kwargs):
-        return self.output.write(*args, **kwargs)
-
-
-class NoneOutput:
-    def __init__(self, *args, **kwargs):
-        LOG.info("Results will not be written.")
-
-    def write(self, *args, **kwargs):
-        pass
-
-
-=======
->>>>>>> 51d388c9
 INPUTS = dict(
     mars=MarsInput,
     file=FileInput,
